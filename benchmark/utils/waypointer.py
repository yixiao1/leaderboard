--- conflicted
+++ resolved
@@ -19,7 +19,7 @@
 
         self.current_idx = -1
 
-    def tick_new(self, gnss_data, imu_data):
+    def tick(self, gnss_data, imu_data):
         next_gps, _ = self._global_plan_gps[self.current_idx + 1]
         current_location = self.gps_to_location(gnss_data)
 
@@ -62,11 +62,7 @@
 
         return self.checkpoint
 
-<<<<<<< HEAD
-    def tick(self, gnss_data, imu_data):
-=======
-    def tick_new(self, gnss_data, imu_data):
->>>>>>> f0e60ad9
+    def tick_old(self, gnss_data, imu_data):
 
         next_gps, _ = self._global_plan_gps[self.current_idx + 1]
         current_location = self.gps_to_location(gnss_data)
